# ---------------------------------------------------------
# Copyright (c) Microsoft Corporation. All rights reserved.
# ---------------------------------------------------------
import os
import pathlib
import pandas as pd
import pytest
from regex import F
from devtools_testutils import is_live


from azure.ai.evaluation import (
    F1ScoreEvaluator,
    GleuScoreEvaluator,
    BleuScoreEvaluator,
    RougeScoreEvaluator,
    MeteorScoreEvaluator,
    CoherenceEvaluator,
    FluencyEvaluator,
    RelevanceEvaluator,
    SimilarityEvaluator,
    GroundednessEvaluator,
    QAEvaluator,
    ContentSafetyEvaluator,
    GroundednessProEvaluator,
    ProtectedMaterialEvaluator,
    IndirectAttackEvaluator,
    RetrievalEvaluator,
    SexualEvaluator,
    CodeVulnerabilityEvaluator,
    UngroundedAttributesEvaluator,
    RougeType,
    evaluate,
)
from azure.ai.evaluation._evaluators._eci._eci import ECIEvaluator


@pytest.fixture
def data_file():
    data_path = os.path.join(pathlib.Path(__file__).parent.resolve(), "data")
    return os.path.join(data_path, "evaluate_test_data.jsonl")


@pytest.fixture
def data_convo_file():
    data_path = os.path.join(pathlib.Path(__file__).parent.resolve(), "data")
    return os.path.join(data_path, "evaluate_test_data_conversation.jsonl")


@pytest.fixture
def code_based_data_file():
    data_path = os.path.join(pathlib.Path(__file__).parent.resolve(), "data")
    return os.path.join(data_path, "evaluate_test_data_with_code.jsonl")


@pytest.fixture
def chat_based_data_file():
    data_path = os.path.join(pathlib.Path(__file__).parent.resolve(), "data")
    return os.path.join(data_path, "evaluate_test_data_with_chat.jsonl")


# I didn't feel like using gross-looking package manipulation commands,
# or importing the lazy_fixture 3p decorator. So we have this monster instead,
# to allow for 'parameterized' fixtures.
@pytest.fixture
def multimodal_input_selector():
    def selector(selection: str):
        if selection == "imageurls":
            data_path = os.path.join(pathlib.Path(__file__).parent.resolve(), "data")
            return os.path.join(data_path, "dataset_messages_image_urls.jsonl")
        if selection == "imageurls_with_target":
            data_path = os.path.join(pathlib.Path(__file__).parent.resolve(), "data")
            return os.path.join(data_path, "dataset_messages_image_urls_target.jsonl")
        if selection == "b64_images":
            data_path = os.path.join(pathlib.Path(__file__).parent.resolve(), "data")
            return os.path.join(data_path, "dataset_messages_b64_images.jsonl")

    return selector


@pytest.mark.usefixtures("recording_injection", "recorded_test")
class TestMassEvaluate:
    """
    Testing file for testing evaluators within the actual `evaluate` wrapper function. Tests are done
    in large groups to speed up the testing process via parallelism. There are 3 groupings of tests:
    - Singleton inputs: Where named inputs are sent directly to evaluators (ex: query, response)
    - Conversation inputs: Where a conversation is inputted and the relevant inputs are extracted.
    - Multi-modal inputs: This one has some parameters for the different types of multi-modal inputs.
    """

    @pytest.mark.skipif(not is_live(), reason="Skip in playback due to inconsistency in evaluation results.")
    def test_evaluate_singleton_inputs(self, model_config, azure_cred, project_scope, data_file):
        # qa fails in playback but ONLY when using the pf proxy for some reason, and
        # using it without pf proxy causes CI to hang and timeout after 3 hours.
        evaluators = {
            "f1_score": F1ScoreEvaluator(),
            "gleu": GleuScoreEvaluator(),
            "bleu": BleuScoreEvaluator(),
            "rouge": RougeScoreEvaluator(RougeType.ROUGE_L),
            "meteor": MeteorScoreEvaluator(),
            "grounded": GroundednessEvaluator(model_config),
            "coherence": CoherenceEvaluator(model_config),
            "fluency": FluencyEvaluator(model_config),
            "relevance": RelevanceEvaluator(model_config),
            "similarity": SimilarityEvaluator(model_config),
            "qa": QAEvaluator(model_config),
            "grounded_pro": GroundednessProEvaluator(azure_cred, project_scope),
            "protected_material": ProtectedMaterialEvaluator(azure_cred, project_scope),
            "indirect_attack": IndirectAttackEvaluator(azure_cred, project_scope),
            "eci": ECIEvaluator(azure_cred, project_scope),
            "content_safety": ContentSafetyEvaluator(azure_cred, project_scope),
        }

        # run the evaluation
        result = evaluate(
            data=data_file,
            evaluators=evaluators,
        )

        row_result_df = pd.DataFrame(result["rows"])
        metrics = result["metrics"]
        assert len(row_result_df.keys()) == 63
        assert len(row_result_df["inputs.query"]) == 3
        assert len(row_result_df["inputs.context"]) == 3
        assert len(row_result_df["inputs.response"]) == 3
        assert len(row_result_df["inputs.ground_truth"]) == 3
        assert len(row_result_df["outputs.f1_score.f1_score"]) == 3
        assert len(row_result_df["outputs.gleu.gleu_score"]) == 3
        assert len(row_result_df["outputs.bleu.bleu_score"]) == 3
        assert len(row_result_df["outputs.rouge.rouge_precision"]) == 3
        assert len(row_result_df["outputs.rouge.rouge_recall"]) == 3
        assert len(row_result_df["outputs.rouge.rouge_f1_score"]) == 3
        assert len(row_result_df["outputs.meteor.meteor_score"]) == 3
        assert len(row_result_df["outputs.grounded.groundedness"]) == 3
        assert len(row_result_df["outputs.grounded.gpt_groundedness"]) == 3
        assert len(row_result_df["outputs.grounded.groundedness_reason"]) == 3
        assert len(row_result_df["outputs.coherence.coherence"]) == 3
        assert len(row_result_df["outputs.coherence.gpt_coherence"]) == 3
        assert len(row_result_df["outputs.coherence.coherence_reason"]) == 3
        assert len(row_result_df["outputs.fluency.fluency"]) == 3
        assert len(row_result_df["outputs.fluency.gpt_fluency"]) == 3
        assert len(row_result_df["outputs.fluency.fluency_reason"]) == 3
        assert len(row_result_df["outputs.relevance.relevance"]) == 3
        assert len(row_result_df["outputs.relevance.gpt_relevance"]) == 3
        assert len(row_result_df["outputs.relevance.relevance_reason"]) == 3
        assert len(row_result_df["outputs.similarity.similarity"]) == 3
        assert len(row_result_df["outputs.similarity.gpt_similarity"]) == 3
        assert len(row_result_df["outputs.grounded_pro.groundedness_pro_label"]) == 3
        assert len(row_result_df["outputs.grounded_pro.groundedness_pro_reason"]) == 3
        assert len(row_result_df["outputs.protected_material.protected_material_label"]) == 3
        assert len(row_result_df["outputs.protected_material.protected_material_reason"]) == 3
        assert len(row_result_df["outputs.indirect_attack.xpia_label"]) == 3
        assert len(row_result_df["outputs.indirect_attack.xpia_reason"]) == 3
        assert len(row_result_df["outputs.indirect_attack.xpia_manipulated_content"]) == 3
        assert len(row_result_df["outputs.indirect_attack.xpia_intrusion"]) == 3
        assert len(row_result_df["outputs.indirect_attack.xpia_information_gathering"]) == 3
        assert len(row_result_df["outputs.eci.eci_label"]) == 3
        assert len(row_result_df["outputs.eci.eci_reason"]) == 3
        assert len(row_result_df["outputs.content_safety.sexual"]) == 3
        assert len(row_result_df["outputs.content_safety.sexual_score"]) == 3
        assert len(row_result_df["outputs.content_safety.sexual_reason"]) == 3
        assert len(row_result_df["outputs.content_safety.self_harm"]) == 3
        assert len(row_result_df["outputs.content_safety.self_harm_score"]) == 3
        assert len(row_result_df["outputs.content_safety.self_harm_reason"]) == 3
        assert len(row_result_df["outputs.content_safety.hate_unfairness"]) == 3
        assert len(row_result_df["outputs.content_safety.hate_unfairness_score"]) == 3
        assert len(row_result_df["outputs.content_safety.hate_unfairness_reason"]) == 3
        assert len(row_result_df["outputs.content_safety.violence"]) == 3
        assert len(row_result_df["outputs.content_safety.violence_score"]) == 3
        assert len(row_result_df["outputs.content_safety.violence_reason"]) == 3
        assert len(row_result_df["outputs.qa.f1_score"]) == 3
        assert len(row_result_df["outputs.qa.groundedness"]) == 3
        assert len(row_result_df["outputs.qa.gpt_groundedness"]) == 3
        assert len(row_result_df["outputs.qa.groundedness_reason"]) == 3
        assert len(row_result_df["outputs.qa.coherence"]) == 3
        assert len(row_result_df["outputs.qa.gpt_coherence"]) == 3
        assert len(row_result_df["outputs.qa.coherence_reason"]) == 3
        assert len(row_result_df["outputs.qa.fluency"]) == 3
        assert len(row_result_df["outputs.qa.gpt_fluency"]) == 3
        assert len(row_result_df["outputs.qa.fluency_reason"]) == 3
        assert len(row_result_df["outputs.qa.relevance"]) == 3
        assert len(row_result_df["outputs.qa.gpt_relevance"]) == 3
        assert len(row_result_df["outputs.qa.relevance_reason"]) == 3
        assert len(row_result_df["outputs.qa.similarity"]) == 3
        assert len(row_result_df["outputs.qa.gpt_similarity"]) == 3

        assert len(metrics.keys()) == 39
        assert metrics["f1_score.f1_score"] >= 0
        assert metrics["gleu.gleu_score"] >= 0
        assert metrics["bleu.bleu_score"] >= 0
        assert metrics["rouge.rouge_precision"] >= 0
        assert metrics["rouge.rouge_recall"] >= 0
        assert metrics["rouge.rouge_f1_score"] >= 0
        assert metrics["meteor.meteor_score"] >= 0
        assert metrics["grounded.groundedness"] >= 0
        assert metrics["grounded.gpt_groundedness"] >= 0
        assert metrics["coherence.coherence"] >= 0
        assert metrics["coherence.gpt_coherence"] >= 0
        assert metrics["fluency.fluency"] >= 0
        assert metrics["fluency.gpt_fluency"] >= 0
        assert metrics["relevance.relevance"] >= 0
        assert metrics["relevance.gpt_relevance"] >= 0
        assert metrics["similarity.similarity"] >= 0
        assert metrics["similarity.gpt_similarity"] >= 0
        assert metrics["indirect_attack.xpia_manipulated_content"] >= 0
        assert metrics["indirect_attack.xpia_intrusion"] >= 0
        assert metrics["indirect_attack.xpia_information_gathering"] >= 0
        assert metrics["content_safety.sexual_defect_rate"] >= 0
        assert metrics["content_safety.self_harm_defect_rate"] >= 0
        assert metrics["content_safety.hate_unfairness_defect_rate"] >= 0
        assert metrics["content_safety.violence_defect_rate"] >= 0
        assert metrics["grounded_pro.groundedness_pro_passing_rate"] >= 0
        assert metrics["protected_material.protected_material_defect_rate"] >= 0
        assert metrics["indirect_attack.xpia_defect_rate"] >= 0
        assert metrics["eci.eci_defect_rate"] >= 0
        assert metrics["qa.f1_score"] >= 0
        assert metrics["qa.groundedness"] >= 0
        assert metrics["qa.gpt_groundedness"] >= 0
        assert metrics["qa.coherence"] >= 0
        assert metrics["qa.gpt_coherence"] >= 0
        assert metrics["qa.fluency"] >= 0
        assert metrics["qa.gpt_fluency"] >= 0
        assert metrics["qa.relevance"] >= 0
        assert metrics["qa.gpt_relevance"] >= 0
        assert metrics["qa.similarity"] >= 0
        assert metrics["qa.gpt_similarity"] >= 0

    def test_evaluate_conversation(self, model_config, data_convo_file, azure_cred, project_scope):
        evaluators = {
            "grounded": GroundednessEvaluator(model_config),
            "coherence": CoherenceEvaluator(model_config),
            "fluency": FluencyEvaluator(model_config),
            "relevance": RelevanceEvaluator(model_config),
            "grounded_pro": GroundednessProEvaluator(azure_cred, project_scope),
            "protected_material": ProtectedMaterialEvaluator(azure_cred, project_scope),
            "indirect_attack": IndirectAttackEvaluator(azure_cred, project_scope),
            "eci": ECIEvaluator(azure_cred, project_scope),
            "content_safety": ContentSafetyEvaluator(azure_cred, project_scope),
            "retrieval": RetrievalEvaluator(model_config),
        }

        # run the evaluation
        result = evaluate(
            data=data_convo_file,
            evaluators=evaluators,
        )

        row_result_df = pd.DataFrame(result["rows"])
        metrics = result["metrics"]

        assert len(row_result_df.keys()) == 32
        assert len(row_result_df["inputs.conversation"]) == 2
        assert len(row_result_df["outputs.grounded.groundedness"]) == 2
        assert len(row_result_df["outputs.grounded.gpt_groundedness"]) == 2
        assert len(row_result_df["outputs.grounded.evaluation_per_turn"]) == 2
        assert len(row_result_df["outputs.coherence.coherence"]) == 2
        assert len(row_result_df["outputs.coherence.gpt_coherence"]) == 2
        assert len(row_result_df["outputs.coherence.evaluation_per_turn"]) == 2
        assert len(row_result_df["outputs.fluency.fluency"]) == 2
        assert len(row_result_df["outputs.fluency.gpt_fluency"]) == 2
        assert len(row_result_df["outputs.fluency.evaluation_per_turn"]) == 2
        assert len(row_result_df["outputs.relevance.relevance"]) == 2
        assert len(row_result_df["outputs.relevance.gpt_relevance"]) == 2
        assert len(row_result_df["outputs.relevance.evaluation_per_turn"]) == 2
        assert len(row_result_df["outputs.grounded_pro.groundedness_pro_label"]) == 2
        assert len(row_result_df["outputs.grounded_pro.evaluation_per_turn"]) == 2
        assert len(row_result_df["outputs.protected_material.protected_material_label"]) == 2
        assert len(row_result_df["outputs.protected_material.evaluation_per_turn"]) == 2
        assert len(row_result_df["outputs.indirect_attack.xpia_label"]) == 2
        assert len(row_result_df["outputs.indirect_attack.xpia_manipulated_content"]) == 2
        assert len(row_result_df["outputs.indirect_attack.xpia_intrusion"]) == 2
        assert len(row_result_df["outputs.indirect_attack.xpia_information_gathering"]) == 2
        assert len(row_result_df["outputs.indirect_attack.evaluation_per_turn"]) == 2
        assert len(row_result_df["outputs.eci.eci_label"]) == 2
        assert len(row_result_df["outputs.eci.evaluation_per_turn"]) == 2
        assert len(row_result_df["outputs.content_safety.sexual_score"]) == 2
        assert len(row_result_df["outputs.content_safety.violence_score"]) == 2
        assert len(row_result_df["outputs.content_safety.self_harm_score"]) == 2
        assert len(row_result_df["outputs.content_safety.hate_unfairness_score"]) == 2
        assert len(row_result_df["outputs.content_safety.evaluation_per_turn"]) == 2
        assert len(row_result_df["outputs.retrieval.retrieval"]) == 2
        assert len(row_result_df["outputs.retrieval.gpt_retrieval"]) == 2
        assert len(row_result_df["outputs.retrieval.evaluation_per_turn"]) == 2

        assert len(metrics.keys()) == 21
        assert metrics["coherence.coherence"] >= 0
        assert metrics["coherence.gpt_coherence"] >= 0
        assert metrics["fluency.fluency"] >= 0
        assert metrics["fluency.gpt_fluency"] >= 0
        assert metrics["relevance.relevance"] >= 0
        assert metrics["relevance.gpt_relevance"] >= 0
        assert metrics["grounded.gpt_groundedness"] >= 0
        assert metrics["grounded.groundedness"] >= 0
        assert metrics["retrieval.retrieval"] >= 0
        assert metrics["retrieval.gpt_retrieval"] >= 0
        assert metrics["indirect_attack.xpia_manipulated_content"] >= 0
        assert metrics["indirect_attack.xpia_intrusion"] >= 0
        assert metrics["indirect_attack.xpia_information_gathering"] >= 0
        assert metrics["content_safety.sexual_defect_rate"] >= 0
        assert metrics["content_safety.violence_defect_rate"] >= 0
        assert metrics["content_safety.hate_unfairness_defect_rate"] >= 0
        assert metrics["content_safety.self_harm_defect_rate"] >= 0
        assert metrics["grounded_pro.groundedness_pro_passing_rate"] >= 0
        assert metrics["protected_material.protected_material_defect_rate"] >= 0
        assert metrics["indirect_attack.xpia_defect_rate"] >= 0
        assert metrics["eci.eci_defect_rate"] >= 0

    @pytest.mark.parametrize(
        "multi_modal_input_type",
        [
            "imageurls",
            "imageurls_with_target",
            "b64_images",
        ],
    )
    def test_evaluate_multimodal(
        self,
        multi_modal_input_type,
        multimodal_input_selector,
        azure_cred,
        project_scope,
        run_from_temp_dir,
    ):
        evaluators = {
            "content_safety": ContentSafetyEvaluator(credential=azure_cred, azure_ai_project=project_scope),
            "protected_material": ProtectedMaterialEvaluator(credential=azure_cred, azure_ai_project=project_scope),
            "sexual": SexualEvaluator(credential=azure_cred, azure_ai_project=project_scope),
        }

        evaluator_config = None  # use default column mapping normally
        target = None
        # imageurls_with_target has special column mapping to convert target function into inputted conversation.
        if multi_modal_input_type == "imageurls_with_target":
            evaluator_config = {}
            for key in evaluators.keys():
                evaluator_config[key] = {"conversation": "${target.conversation}"}
            from .target_fn import target_multimodal_fn1

            target = target_multimodal_fn1

        # run the evaluation
        result = evaluate(
            data=multimodal_input_selector(multi_modal_input_type),
            evaluators=evaluators,
            evaluator_config=evaluator_config,
            target=target,
        )

        row_result_df = pd.DataFrame(result["rows"])
        metrics = result["metrics"]

        # validate the results
        assert result is not None
        assert result["rows"] is not None

        if multi_modal_input_type == "imageurls_with_target":
            # imageurls_with_target has 1 extra column: outputs.conversation due to the target mapping
            assert len(row_result_df.keys()) == 23
        else:
            assert len(row_result_df.keys()) == 22
        assert "outputs.protected_material.artwork_label" in row_result_df.columns.to_list()
        assert "outputs.protected_material.artwork_reason" in row_result_df.columns.to_list()
        assert "outputs.protected_material.fictional_characters_label" in row_result_df.columns.to_list()
        assert "outputs.protected_material.fictional_characters_reason" in row_result_df.columns.to_list()
        assert "outputs.protected_material.logos_and_brands_label" in row_result_df.columns.to_list()
        assert "outputs.protected_material.logos_and_brands_reason" in row_result_df.columns.to_list()

        assert "outputs.content_safety.sexual" in row_result_df.columns.to_list()
        assert "outputs.content_safety.violence" in row_result_df.columns.to_list()
        assert "outputs.content_safety.self_harm" in row_result_df.columns.to_list()
        assert "outputs.content_safety.hate_unfairness" in row_result_df.columns.to_list()
        assert "outputs.content_safety.sexual_score" in row_result_df.columns.to_list()
        assert "outputs.content_safety.violence_score" in row_result_df.columns.to_list()
        assert "outputs.content_safety.self_harm_score" in row_result_df.columns.to_list()
        assert "outputs.content_safety.hate_unfairness_score" in row_result_df.columns.to_list()
        assert "outputs.content_safety.sexual_reason" in row_result_df.columns.to_list()
        assert "outputs.content_safety.violence_reason" in row_result_df.columns.to_list()
        assert "outputs.content_safety.self_harm_reason" in row_result_df.columns.to_list()
        assert "outputs.content_safety.hate_unfairness_reason" in row_result_df.columns.to_list()

        assert "outputs.sexual.sexual_score" in row_result_df.columns.to_list()
        assert "outputs.sexual.sexual_reason" in row_result_df.columns.to_list()
        assert "outputs.sexual.sexual" in row_result_df.columns.to_list()

        assert len(metrics) == 8
        assert 0 <= metrics.get("content_safety.sexual_defect_rate") <= 1
        assert 0 <= metrics.get("content_safety.violence_defect_rate") <= 1
        assert 0 <= metrics.get("content_safety.self_harm_defect_rate") <= 1
        assert 0 <= metrics.get("content_safety.hate_unfairness_defect_rate") <= 1
        assert 0 <= metrics.get("protected_material.fictional_characters_defect_rate") <= 1
        assert 0 <= metrics.get("protected_material.logos_and_brands_defect_rate") <= 1
        assert 0 <= metrics.get("protected_material.artwork_defect_rate") <= 1
        assert 0 <= metrics.get("sexual.sexual_defect_rate") <= 1

    def test_evaluate_code_based_inputs(self, azure_cred, project_scope, code_based_data_file):
        evaluators = {
            "code_vulnerability": CodeVulnerabilityEvaluator(azure_cred, project_scope),
        }

        # run the evaluation
<<<<<<< HEAD
        result = evaluate(data=code_based_data_file, evaluators=evaluators)
=======
        result = evaluate(
            data=code_based_data_file,
            evaluators=evaluators,
        )
>>>>>>> 0dc14f18

        row_result_df = pd.DataFrame(result["rows"])
        metrics = result["metrics"]
        assert len(row_result_df.keys()) == 5
        assert len(row_result_df["inputs.query"]) == 2
        assert len(row_result_df["inputs.response"]) == 2
        assert len(row_result_df["outputs.code_vulnerability.code_vulnerability_label"]) == 2
        assert len(row_result_df["outputs.code_vulnerability.code_vulnerability_reason"]) == 2
        assert len(row_result_df["outputs.code_vulnerability.code_vulnerability_details"]) == 2

        assert row_result_df["outputs.code_vulnerability.code_vulnerability_details"][0]["code_injection"] in [
            True,
            False,
        ]
        assert row_result_df["outputs.code_vulnerability.code_vulnerability_details"][1]["code_injection"] in [
            True,
            False,
        ]
        assert row_result_df["outputs.code_vulnerability.code_vulnerability_details"][0]["full_ssrf"] in [True, False]
        assert row_result_df["outputs.code_vulnerability.code_vulnerability_details"][1]["full_ssrf"] in [True, False]
        assert row_result_df["outputs.code_vulnerability.code_vulnerability_details"][0]["path_injection"] in [
            True,
            False,
        ]
        assert row_result_df["outputs.code_vulnerability.code_vulnerability_details"][1]["path_injection"] in [
            True,
            False,
        ]
        assert row_result_df["outputs.code_vulnerability.code_vulnerability_details"][0]["hardcoded_credentials"] in [
            True,
            False,
        ]
        assert row_result_df["outputs.code_vulnerability.code_vulnerability_details"][1]["hardcoded_credentials"] in [
            True,
            False,
        ]
        assert row_result_df["outputs.code_vulnerability.code_vulnerability_details"][0]["stack_trace_exposure"] in [
            True,
            False,
        ]
        assert row_result_df["outputs.code_vulnerability.code_vulnerability_details"][1]["stack_trace_exposure"] in [
            True,
            False,
        ]
        assert row_result_df["outputs.code_vulnerability.code_vulnerability_details"][0][
            "incomplete_url_substring_sanitization"
        ] in [True, False]
        assert row_result_df["outputs.code_vulnerability.code_vulnerability_details"][1][
            "incomplete_url_substring_sanitization"
        ] in [True, False]
        assert row_result_df["outputs.code_vulnerability.code_vulnerability_details"][0]["flask_debug"] in [True, False]
        assert row_result_df["outputs.code_vulnerability.code_vulnerability_details"][1]["flask_debug"] in [True, False]
        assert row_result_df["outputs.code_vulnerability.code_vulnerability_details"][0][
            "potentially_weak_cryptographic_algorithm"
        ] in [True, False]
        assert row_result_df["outputs.code_vulnerability.code_vulnerability_details"][1][
            "potentially_weak_cryptographic_algorithm"
        ] in [True, False]
        assert row_result_df["outputs.code_vulnerability.code_vulnerability_details"][0][
            "clear_text_logging_sensitive_data"
        ] in [True, False]
        assert row_result_df["outputs.code_vulnerability.code_vulnerability_details"][1][
            "clear_text_logging_sensitive_data"
        ] in [True, False]
        assert row_result_df["outputs.code_vulnerability.code_vulnerability_details"][0][
            "incomplete_hostname_regexp"
        ] in [True, False]
        assert row_result_df["outputs.code_vulnerability.code_vulnerability_details"][1][
            "incomplete_hostname_regexp"
        ] in [True, False]
        assert row_result_df["outputs.code_vulnerability.code_vulnerability_details"][0]["sql_injection"] in [
            True,
            False,
        ]
        assert row_result_df["outputs.code_vulnerability.code_vulnerability_details"][1]["sql_injection"] in [
            True,
            False,
        ]
        assert row_result_df["outputs.code_vulnerability.code_vulnerability_details"][0]["insecure_randomness"] in [
            True,
            False,
        ]
        assert row_result_df["outputs.code_vulnerability.code_vulnerability_details"][1]["insecure_randomness"] in [
            True,
            False,
        ]
        assert row_result_df["outputs.code_vulnerability.code_vulnerability_details"][0][
            "bind_socket_all_network_interfaces"
        ] in [True, False]
        assert row_result_df["outputs.code_vulnerability.code_vulnerability_details"][1][
            "bind_socket_all_network_interfaces"
        ] in [True, False]
        assert row_result_df["outputs.code_vulnerability.code_vulnerability_details"][0][
            "client_side_unvalidated_url_redirection"
        ] in [True, False]
        assert row_result_df["outputs.code_vulnerability.code_vulnerability_details"][1][
            "client_side_unvalidated_url_redirection"
        ] in [True, False]
        assert row_result_df["outputs.code_vulnerability.code_vulnerability_details"][0]["likely_bugs"] in [True, False]
        assert row_result_df["outputs.code_vulnerability.code_vulnerability_details"][1]["likely_bugs"] in [True, False]
        assert row_result_df["outputs.code_vulnerability.code_vulnerability_details"][0][
            "server_side_unvalidated_url_redirection"
        ] in [True, False]
        assert row_result_df["outputs.code_vulnerability.code_vulnerability_details"][1][
            "server_side_unvalidated_url_redirection"
        ] in [True, False]
        assert row_result_df["outputs.code_vulnerability.code_vulnerability_details"][0][
            "clear_text_storage_sensitive_data"
        ] in [True, False]
        assert row_result_df["outputs.code_vulnerability.code_vulnerability_details"][1][
            "clear_text_storage_sensitive_data"
        ] in [True, False]
        assert row_result_df["outputs.code_vulnerability.code_vulnerability_details"][0]["tarslip"] in [True, False]
        assert row_result_df["outputs.code_vulnerability.code_vulnerability_details"][1]["tarslip"] in [True, False]
        assert row_result_df["outputs.code_vulnerability.code_vulnerability_details"][0]["reflected_xss"] in [
            True,
            False,
        ]
        assert row_result_df["outputs.code_vulnerability.code_vulnerability_details"][1]["reflected_xss"] in [
            True,
            False,
        ]

        assert len(metrics.keys()) == 20
        assert metrics["code_vulnerability.code_vulnerability_defect_rate"] >= 0
        assert metrics["code_vulnerability.code_vulnerability_details.code_injection_defect_rate"] >= 0
        assert metrics["code_vulnerability.code_vulnerability_details.full_ssrf_defect_rate"] >= 0
        assert metrics["code_vulnerability.code_vulnerability_details.path_injection_defect_rate"] >= 0
        assert metrics["code_vulnerability.code_vulnerability_details.hardcoded_credentials_defect_rate"] >= 0
        assert metrics["code_vulnerability.code_vulnerability_details.stack_trace_exposure_defect_rate"] >= 0
        assert (
            metrics["code_vulnerability.code_vulnerability_details.incomplete_url_substring_sanitization_defect_rate"]
            >= 0
        )
        assert metrics["code_vulnerability.code_vulnerability_details.flask_debug_defect_rate"] >= 0
        assert (
            metrics[
                "code_vulnerability.code_vulnerability_details.potentially_weak_cryptographic_algorithm_defect_rate"
            ]
            >= 0
        )
        assert (
            metrics["code_vulnerability.code_vulnerability_details.clear_text_logging_sensitive_data_defect_rate"] >= 0
        )
        assert metrics["code_vulnerability.code_vulnerability_details.incomplete_hostname_regexp_defect_rate"] >= 0
        assert metrics["code_vulnerability.code_vulnerability_details.sql_injection_defect_rate"] >= 0
        assert metrics["code_vulnerability.code_vulnerability_details.insecure_randomness_defect_rate"] >= 0
        assert (
            metrics["code_vulnerability.code_vulnerability_details.bind_socket_all_network_interfaces_defect_rate"] >= 0
        )
        assert (
            metrics["code_vulnerability.code_vulnerability_details.client_side_unvalidated_url_redirection_defect_rate"]
            >= 0
        )
        assert metrics["code_vulnerability.code_vulnerability_details.likely_bugs_defect_rate"] >= 0
        assert (
            metrics["code_vulnerability.code_vulnerability_details.server_side_unvalidated_url_redirection_defect_rate"]
            >= 0
        )
        assert (
            metrics["code_vulnerability.code_vulnerability_details.clear_text_storage_sensitive_data_defect_rate"] >= 0
        )
        assert metrics["code_vulnerability.code_vulnerability_details.tarslip_defect_rate"] >= 0
        assert metrics["code_vulnerability.code_vulnerability_details.reflected_xss_defect_rate"] >= 0

    def test_evaluate_chat_inputs(self, azure_cred, project_scope, chat_based_data_file):
        evaluators = {
            "ungrounded_attributes": UngroundedAttributesEvaluator(azure_cred, project_scope),
        }

        # run the evaluation
        result = evaluate(
            data=chat_based_data_file,
            evaluators=evaluators,
        )

        row_result_df = pd.DataFrame(result["rows"])
        metrics = result["metrics"]
        assert len(row_result_df.keys()) == 6
        assert len(row_result_df["inputs.query"]) == 2
        assert len(row_result_df["inputs.response"]) == 2
        assert len(row_result_df["inputs.context"]) == 2
        assert len(row_result_df["outputs.ungrounded_attributes.ungrounded_attributes_label"]) == 2
        assert len(row_result_df["outputs.ungrounded_attributes.ungrounded_attributes_reason"]) == 2
        assert len(row_result_df["outputs.ungrounded_attributes.ungrounded_attributes_details"]) == 2

        assert len(metrics.keys()) == 4
<<<<<<< HEAD
        assert metrics["inference_sensitive_attributes.inference_sensitive_attributes_defect_rate"] >= 0
        assert (
            metrics["inference_sensitive_attributes.inference_sensitive_attributes_details.emotional_state_defect_rate"]
            >= 0
        )
        assert (
            metrics["inference_sensitive_attributes.inference_sensitive_attributes_details.protected_class_defect_rate"]
            >= 0
        )
        assert (
            metrics["inference_sensitive_attributes.inference_sensitive_attributes_details.groundedness_defect_rate"]
            >= 0
        )
=======
        assert metrics["ungrounded_attributes.ungrounded_attributes_defect_rate"] >= 0
        assert metrics["ungrounded_attributes.ungrounded_attributes_details.emotional_state_defect_rate"] >= 0
        assert metrics["ungrounded_attributes.ungrounded_attributes_details.protected_class_defect_rate"] >= 0
        assert metrics["ungrounded_attributes.ungrounded_attributes_details.groundedness_defect_rate"] >= 0
>>>>>>> 0dc14f18
<|MERGE_RESOLUTION|>--- conflicted
+++ resolved
@@ -398,14 +398,10 @@
         }
 
         # run the evaluation
-<<<<<<< HEAD
-        result = evaluate(data=code_based_data_file, evaluators=evaluators)
-=======
         result = evaluate(
             data=code_based_data_file,
             evaluators=evaluators,
         )
->>>>>>> 0dc14f18
 
         row_result_df = pd.DataFrame(result["rows"])
         metrics = result["metrics"]
@@ -593,23 +589,7 @@
         assert len(row_result_df["outputs.ungrounded_attributes.ungrounded_attributes_details"]) == 2
 
         assert len(metrics.keys()) == 4
-<<<<<<< HEAD
-        assert metrics["inference_sensitive_attributes.inference_sensitive_attributes_defect_rate"] >= 0
-        assert (
-            metrics["inference_sensitive_attributes.inference_sensitive_attributes_details.emotional_state_defect_rate"]
-            >= 0
-        )
-        assert (
-            metrics["inference_sensitive_attributes.inference_sensitive_attributes_details.protected_class_defect_rate"]
-            >= 0
-        )
-        assert (
-            metrics["inference_sensitive_attributes.inference_sensitive_attributes_details.groundedness_defect_rate"]
-            >= 0
-        )
-=======
         assert metrics["ungrounded_attributes.ungrounded_attributes_defect_rate"] >= 0
         assert metrics["ungrounded_attributes.ungrounded_attributes_details.emotional_state_defect_rate"] >= 0
         assert metrics["ungrounded_attributes.ungrounded_attributes_details.protected_class_defect_rate"] >= 0
-        assert metrics["ungrounded_attributes.ungrounded_attributes_details.groundedness_defect_rate"] >= 0
->>>>>>> 0dc14f18
+        assert metrics["ungrounded_attributes.ungrounded_attributes_details.groundedness_defect_rate"] >= 0